use core::sync::atomic::{compiler_fence, Ordering};

use crate::pac::common::{Reg, RW};
pub use crate::pac::rcc::vals::Rtcsel as RtcClockSource;
use crate::time::Hertz;

#[cfg(any(stm32f0, stm32f1, stm32f3))]
pub const LSI_FREQ: Hertz = Hertz(40_000);
#[cfg(not(any(stm32f0, stm32f1, stm32f3)))]
pub const LSI_FREQ: Hertz = Hertz(32_000);

#[allow(dead_code)]
#[derive(Clone, Copy)]
pub enum LseMode {
    Oscillator(LseDrive),
    Bypass,
}

pub struct LseConfig {
    pub frequency: Hertz,
    pub mode: LseMode,
}

#[allow(dead_code)]
#[derive(Default, Clone, Copy)]
pub enum LseDrive {
    Low = 0,
    MediumLow = 0x01,
    #[default]
    MediumHigh = 0x02,
    High = 0x03,
}

// All families but these have the LSEDRV register
#[cfg(not(any(rcc_f1, rcc_f1cl, rcc_f100, rcc_f2, rcc_f4, rcc_f400, rcc_f410, rcc_l1)))]
impl From<LseDrive> for crate::pac::rcc::vals::Lsedrv {
    fn from(value: LseDrive) -> Self {
        use crate::pac::rcc::vals::Lsedrv;

        match value {
            LseDrive::Low => Lsedrv::LOW,
            LseDrive::MediumLow => Lsedrv::MEDIUMLOW,
            LseDrive::MediumHigh => Lsedrv::MEDIUMHIGH,
            LseDrive::High => Lsedrv::HIGH,
        }
    }
}

#[cfg(not(any(rtc_v2l0, rtc_v2l1, stm32c0)))]
type Bdcr = crate::pac::rcc::regs::Bdcr;
#[cfg(any(rtc_v2l0, rtc_v2l1))]
type Bdcr = crate::pac::rcc::regs::Csr;
#[cfg(any(stm32c0))]
type Bdcr = crate::pac::rcc::regs::Csr1;

#[cfg(any(stm32c0))]
fn unlock() {}

#[cfg(not(any(stm32c0)))]
fn unlock() {
    #[cfg(any(stm32f0, stm32f1, stm32f2, stm32f3, stm32l0, stm32l1))]
    let cr = crate::pac::PWR.cr();
    #[cfg(not(any(stm32f0, stm32f1, stm32f2, stm32f3, stm32l0, stm32l1, stm32u5, stm32h5, stm32wba)))]
    let cr = crate::pac::PWR.cr1();
    #[cfg(any(stm32u5, stm32h5, stm32wba))]
    let cr = crate::pac::PWR.dbpcr();

    cr.modify(|w| w.set_dbp(true));
    while !cr.read().dbp() {}
}

fn bdcr() -> Reg<Bdcr, RW> {
    #[cfg(any(rtc_v2l0, rtc_v2l1))]
    return crate::pac::RCC.csr();
    #[cfg(not(any(rtc_v2l0, rtc_v2l1, stm32c0)))]
    return crate::pac::RCC.bdcr();
    #[cfg(any(stm32c0))]
    return crate::pac::RCC.csr1();
}

pub struct LsConfig {
    pub rtc: RtcClockSource,
    pub lsi: bool,
    pub lse: Option<LseConfig>,
}

impl LsConfig {
    pub const fn default_lse() -> Self {
        Self {
            rtc: RtcClockSource::LSE,
            lse: Some(LseConfig {
                frequency: Hertz(32_768),
                mode: LseMode::Oscillator(LseDrive::MediumHigh),
            }),
            lsi: false,
        }
    }

    pub const fn default_lsi() -> Self {
        Self {
            rtc: RtcClockSource::LSI,
            lsi: true,
            lse: None,
        }
    }

    pub const fn off() -> Self {
        Self {
            rtc: RtcClockSource::DISABLE,
            lsi: false,
            lse: None,
        }
    }
}

impl Default for LsConfig {
    fn default() -> Self {
        // on L5, just the fact that LSI is enabled makes things crash.
        // TODO: investigate.

        #[cfg(not(stm32l5))]
        return Self::default_lsi();
        #[cfg(stm32l5)]
        return Self::off();
    }
}

impl LsConfig {
    pub(crate) fn init(&self) -> Option<Hertz> {
        let rtc_clk = match self.rtc {
            RtcClockSource::LSI => {
                assert!(self.lsi);
                Some(LSI_FREQ)
            }
            RtcClockSource::LSE => Some(self.lse.as_ref().unwrap().frequency),
            RtcClockSource::DISABLE => None,
            _ => todo!(),
        };

        let (lse_en, lse_byp, lse_drv) = match &self.lse {
            Some(c) => match c.mode {
                LseMode::Oscillator(lse_drv) => (true, false, Some(lse_drv)),
                LseMode::Bypass => (true, true, None),
            },
            None => (false, false, None),
        };
        _ = lse_drv; // not all chips have it.

        // Disable backup domain write protection
        unlock();

        if self.lsi {
            #[cfg(any(stm32u5, stm32h5, stm32wba))]
            let csr = crate::pac::RCC.bdcr();
            #[cfg(not(any(stm32u5, stm32h5, stm32wba, stm32c0)))]
            let csr = crate::pac::RCC.csr();
            #[cfg(any(stm32c0))]
            let csr = crate::pac::RCC.csr2();

            #[cfg(not(any(rcc_wb, rcc_wba)))]
            csr.modify(|w| w.set_lsion(true));

            #[cfg(any(rcc_wb, rcc_wba))]
            csr.modify(|w| w.set_lsi1on(true));

            #[cfg(not(any(rcc_wb, rcc_wba)))]
            while !csr.read().lsirdy() {}

            #[cfg(any(rcc_wb, rcc_wba))]
            while !csr.read().lsi1rdy() {}
        }

        // backup domain configuration (LSEON, RTCEN, RTCSEL) is kept across resets.
        // once set, changing it requires a backup domain reset.
        // first check if the configuration matches what we want.

        // check if it's already enabled and in the source we want.
        let reg = bdcr().read();
        let mut ok = true;
        ok &= reg.rtcsel() == self.rtc;
        #[cfg(not(rcc_wba))]
        {
            ok &= reg.rtcen() == (self.rtc != RtcClockSource::DISABLE);
        }
        ok &= reg.lseon() == lse_en;
        ok &= reg.lsebyp() == lse_byp;
        #[cfg(not(any(rcc_f1, rcc_f1cl, rcc_f100, rcc_f2, rcc_f4, rcc_f400, rcc_f410, rcc_l1)))]
        if let Some(lse_drv) = lse_drv {
            ok &= reg.lsedrv() == lse_drv.into();
        }

        // if configuration is OK, we're done.
        if ok {
            trace!("BDCR ok: {:08x}", bdcr().read().0);
            return rtc_clk;
        }

        // If not OK, reset backup domain and configure it.
        #[cfg(not(any(rcc_l0, rcc_l0_v2, rcc_l1, stm32h5, stm32c0)))]
        {
            bdcr().modify(|w| w.set_bdrst(true));
            bdcr().modify(|w| w.set_bdrst(false));
        }
<<<<<<< HEAD
        #[cfg(any(stm32h5))]
        {
            bdcr().modify(|w| w.set_vswrst(true));
            bdcr().modify(|w| w.set_vswrst(false));
        }
        #[cfg(any(stm32c0, stm32l0))]
=======
        // H5 has a terrible, terrible errata: 'SRAM2 is erased when the backup domain is reset'
        // pending a more sane sane way to handle this, just don't reset BD for now.
        // This means the RTCSEL write below will have no effect, only if it has already been written
        // after last power-on. Since it's uncommon to dynamically change RTCSEL, this is better than
        // letting half our RAM go magically *poof*.
        // STM32H503CB/EB/KB/RB device errata - 2.2.8 SRAM2 unduly erased upon a backup domain reset
        // STM32H562xx/563xx/573xx device errata - 2.2.14 SRAM2 is erased when the backup domain is reset
        //#[cfg(any(stm32h5))]
        //{
        //    bdcr().modify(|w| w.set_vswrst(true));
        //    bdcr().modify(|w| w.set_vswrst(false));
        //}
        #[cfg(any(stm32c0))]
>>>>>>> 2855bb69
        {
            bdcr().modify(|w| w.set_rtcrst(true));
            bdcr().modify(|w| w.set_rtcrst(false));
        }

        if lse_en {
            bdcr().modify(|w| {
                #[cfg(not(any(rcc_f1, rcc_f1cl, rcc_f100, rcc_f2, rcc_f4, rcc_f400, rcc_f410, rcc_l1)))]
                if let Some(lse_drv) = lse_drv {
                    w.set_lsedrv(lse_drv.into());
                }
                w.set_lsebyp(lse_byp);
                w.set_lseon(true);
            });

            while !bdcr().read().lserdy() {}
        }

        if self.rtc != RtcClockSource::DISABLE {
            bdcr().modify(|w| {
                #[cfg(any(rtc_v2h7, rtc_v2l4, rtc_v2wb, rtc_v3, rtc_v3u5))]
                assert!(!w.lsecsson(), "RTC is not compatible with LSE CSS, yet.");

                #[cfg(not(rcc_wba))]
                w.set_rtcen(true);
                w.set_rtcsel(self.rtc);
            });
        }

        trace!("BDCR configured: {:08x}", bdcr().read().0);

        compiler_fence(Ordering::SeqCst);

        rtc_clk
    }
}<|MERGE_RESOLUTION|>--- conflicted
+++ resolved
@@ -201,14 +201,6 @@
             bdcr().modify(|w| w.set_bdrst(true));
             bdcr().modify(|w| w.set_bdrst(false));
         }
-<<<<<<< HEAD
-        #[cfg(any(stm32h5))]
-        {
-            bdcr().modify(|w| w.set_vswrst(true));
-            bdcr().modify(|w| w.set_vswrst(false));
-        }
-        #[cfg(any(stm32c0, stm32l0))]
-=======
         // H5 has a terrible, terrible errata: 'SRAM2 is erased when the backup domain is reset'
         // pending a more sane sane way to handle this, just don't reset BD for now.
         // This means the RTCSEL write below will have no effect, only if it has already been written
@@ -221,8 +213,7 @@
         //    bdcr().modify(|w| w.set_vswrst(true));
         //    bdcr().modify(|w| w.set_vswrst(false));
         //}
-        #[cfg(any(stm32c0))]
->>>>>>> 2855bb69
+        #[cfg(any(stm32c0, stm32l0))]
         {
             bdcr().modify(|w| w.set_rtcrst(true));
             bdcr().modify(|w| w.set_rtcrst(false));
