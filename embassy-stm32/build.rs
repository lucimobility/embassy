--- conflicted
+++ resolved
@@ -996,7 +996,6 @@
         (("quadspi", "BK2_IO3"), quote!(crate::qspi::BK2D3Pin)),
         (("quadspi", "BK2_NCS"), quote!(crate::qspi::BK2NSSPin)),
         (("quadspi", "CLK"), quote!(crate::qspi::SckPin)),
-<<<<<<< HEAD
         (("octospi", "IO0"), quote!(crate::ospi::D0Pin)),
         (("octospi", "IO1"), quote!(crate::ospi::D1Pin)),
         (("octospi", "IO2"), quote!(crate::ospi::D2Pin)),
@@ -1010,9 +1009,7 @@
         (("octospi", "CLK"), quote!(crate::ospi::SckPin)),
         (("octospi", "NCLK"), quote!(crate::ospi::NckPin)),
     ].into();
-=======
-             ].into();
->>>>>>> b2d236ee
+
 
     for p in METADATA.peripherals {
         if let Some(regs) = &p.registers {
