[package]
edition = "2021"
name = "embassy-stm32-tests"
version = "0.1.0"
license = "MIT OR Apache-2.0"
autobins = false

[features]
stm32f103c8 = ["embassy-stm32/stm32f103c8", "not-gpdma"]     # Blue Pill
stm32f429zi = ["embassy-stm32/stm32f429zi", "chrono", "can", "not-gpdma"]     # Nucleo "sdmmc"
stm32g071rb = ["embassy-stm32/stm32g071rb", "not-gpdma"]     # Nucleo
stm32c031c6 = ["embassy-stm32/stm32c031c6", "not-gpdma"]     # Nucleo
stm32g491re = ["embassy-stm32/stm32g491re", "not-gpdma"]     # Nucleo
stm32h755zi = ["embassy-stm32/stm32h755zi-cm7", "not-gpdma"] # Nucleo
stm32wb55rg = ["embassy-stm32/stm32wb55rg", "not-gpdma", "ble" ]     # Nucleo
stm32h563zi = ["embassy-stm32/stm32h563zi"]     # Nucleo
stm32u585ai = ["embassy-stm32/stm32u585ai"]     # IoT board

sdmmc = []
chrono = ["embassy-stm32/chrono", "dep:chrono"]
<<<<<<< HEAD
ble = []
can = []
=======
ble = ["dep:embassy-stm32-wpan"]
>>>>>>> 3c70f799
not-gpdma = []

[dependencies]
teleprobe-meta = "1"

embassy-sync = { version = "0.2.0", path = "../../embassy-sync", features = ["defmt"] }
embassy-executor = { version = "0.2.0", path = "../../embassy-executor", features = ["nightly", "arch-cortex-m", "executor-thread", "defmt", "integrated-timers"] }
embassy-time = { version = "0.1.0", path = "../../embassy-time", features = ["defmt", "tick-hz-32_768", "defmt-timestamp-uptime"] }
embassy-stm32 = { version = "0.1.0", path = "../../embassy-stm32", features = ["nightly", "defmt", "unstable-pac", "memory-x", "time-driver-any"]  }
embassy-futures = { version = "0.1.0", path = "../../embassy-futures" }
embassy-stm32-wpan = { version = "0.1.0", path = "../../embassy-stm32-wpan", optional = true, features = ["defmt", "stm32wb55rg"] }

defmt = "0.3.0"
defmt-rtt = "0.4"

cortex-m = { version = "0.7.6", features = ["critical-section-single-core"] }
cortex-m-rt = "0.7.0"
embedded-hal = "0.2.6"
embedded-hal-1 = { package = "embedded-hal", version = "=1.0.0-alpha.10" }
embedded-hal-async = { version = "=0.2.0-alpha.1" }
panic-probe = { version = "0.3.0", features = ["print-defmt"] }
rand_core = { version = "0.6", default-features = false }
rand_chacha = { version = "0.3", default-features = false }

chrono = { version = "^0.4", default-features = false, optional = true}

# BEGIN TESTS
# Generated by gen_test.py. DO NOT EDIT.
[[bin]]
name = "tl_mbox"
path = "src/bin/tl_mbox.rs"
required-features = [ "ble",]

[[bin]]
name = "can"
path = "src/bin/can.rs"
required-features = [ "can",]

[[bin]]
name = "gpio"
path = "src/bin/gpio.rs"
required-features = []

[[bin]]
name = "rtc"
path = "src/bin/rtc.rs"
required-features = [ "chrono",]

[[bin]]
name = "sdmmc"
path = "src/bin/sdmmc.rs"
required-features = [ "sdmmc",]

[[bin]]
name = "spi"
path = "src/bin/spi.rs"
required-features = []

[[bin]]
name = "spi_dma"
path = "src/bin/spi_dma.rs"
required-features = []

[[bin]]
name = "timer"
path = "src/bin/timer.rs"
required-features = []

[[bin]]
name = "usart"
path = "src/bin/usart.rs"
required-features = []

[[bin]]
name = "usart_dma"
path = "src/bin/usart_dma.rs"
required-features = []

[[bin]]
name = "usart_rx_ringbuffered"
path = "src/bin/usart_rx_ringbuffered.rs"
required-features = [ "not-gpdma",]

# END TESTS

[profile.dev]
debug = 2
debug-assertions = true
opt-level = 's'
overflow-checks = true

[profile.release]
codegen-units = 1
debug = 2
debug-assertions = false
incremental = false
lto = "fat"
opt-level = 's'
overflow-checks = false

# do not optimize proc-macro crates = faster builds from scratch
[profile.dev.build-override]
codegen-units = 8
debug = false
debug-assertions = false
opt-level = 0
overflow-checks = false

[profile.release.build-override]
codegen-units = 8
debug = false
debug-assertions = false
opt-level = 0
overflow-checks = false<|MERGE_RESOLUTION|>--- conflicted
+++ resolved
@@ -18,12 +18,8 @@
 
 sdmmc = []
 chrono = ["embassy-stm32/chrono", "dep:chrono"]
-<<<<<<< HEAD
-ble = []
 can = []
-=======
 ble = ["dep:embassy-stm32-wpan"]
->>>>>>> 3c70f799
 not-gpdma = []
 
 [dependencies]
